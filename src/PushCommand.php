<?php


namespace Elendev\NexusComposerPush;

use Composer\Command\BaseCommand;
use Composer\IO\IOInterface;
use GuzzleHttp\Client;
use GuzzleHttp\Exception\ClientException;
use Symfony\Component\Console\Exception\InvalidArgumentException;
use Symfony\Component\Console\Input\InputArgument;
use Symfony\Component\Console\Input\InputInterface;
use Symfony\Component\Console\Input\InputOption;
use Symfony\Component\Console\Output\OutputInterface;

class PushCommand extends BaseCommand
{

    /**
     * @var \GuzzleHttp\ClientInterface
     */
    private $client;

    protected function configure()
    {
        $this
          ->setName('nexus-push')
          ->setDescription('Initiate a push to a distant Nexus repository')
          ->setDefinition([
            new InputArgument('version', InputArgument::REQUIRED, 'The package version'),
            new InputOption('name', null, InputArgument::OPTIONAL, 'Name of the package (if different from the composer.json file)'),
            new InputOption('url', null, InputArgument::OPTIONAL, 'URL to the distant Nexus repository'),
            new InputOption(
                'username',
                null,
                InputArgument::OPTIONAL,
                'Username to log in the distant Nexus repository'
            ),
            new InputOption('password', null, InputArgument::OPTIONAL, 'Password to log in the distant Nexus repository'),
<<<<<<< HEAD
            new InputOption('ignore', 'i', InputOption::VALUE_OPTIONAL | InputOption::VALUE_IS_ARRAY, 'Directories and files to ignore when creating the zip'),
            new InputOption('ignore-dirs', null, InputOption::VALUE_OPTIONAL | InputOption::VALUE_IS_ARRAY, '<error>DEPRECATED</error> Directories to ignore when creating the zip'),
=======
            new InputOption('ignore-dirs', 'i', InputOption::VALUE_OPTIONAL | InputOption::VALUE_IS_ARRAY, 'Directories to ignore when creating the zip'),
            new InputOption('ignore-by-git-attributes', null, InputOption::VALUE_NONE, 'Ignore .gitattrbutes export-ignore directories when creating the zip'),
>>>>>>> afd5d94e
          ])
          ->setHelp(
              <<<EOT
The <info>nexus-push</info> command uses the archive command to create a ZIP
archive and send it to the configured (or given) nexus repository.
EOT
            )
        ;
    }

    /**
     * @param \Symfony\Component\Console\Input\InputInterface $input
     * @param \Symfony\Component\Console\Output\OutputInterface $output
     *
     * @return int|null|void
     * @throws \Exception
     * @throws \GuzzleHttp\Exception\GuzzleException
     */
    protected function execute(InputInterface $input, OutputInterface $output)
    {
        $fileName = tempnam(sys_get_temp_dir(), 'nexus-push') . '.zip';

        $packageName = $this->getPackageName($input);

        $subdirectory = strtolower(preg_replace(
            '/[^a-zA-Z0-9_]|\./',
            '-',
            $packageName . '-' . $input->getArgument('version')
        ));

<<<<<<< HEAD
        $ignoredDirectories = $this->getIgnores($input);
=======
        $ignoredDirectories = $this->getDirectoriesToIgnore($input);
        $this->getIO()
            ->write(
                'Ignore directories: ' . join(' ', $ignoredDirectories),
                true,
                IOInterface::VERY_VERBOSE
            );
>>>>>>> afd5d94e

        try {
            ZipArchiver::archiveDirectory(
                getcwd(),
                $fileName,
                $subdirectory,
                $ignoredDirectories,
                $this->getIO()
          );

            $url = $this->generateUrl(
                $input->getOption('url'),
                $packageName,
                $input->getArgument('version')
            );

            $this->getIO()
              ->write(
                  'Execute the Nexus Push for the URL ' . $url . '...',
                  true
              );

            $this->sendFile(
                $url,
                $fileName,
                $input->getOption('username'),
                $input->getOption('password')
          );

            $this->getIO()
              ->write('Archive correctly pushed to the Nexus server');
        } finally {
            $this->getIO()
              ->write(
                  'Remove file ' . $fileName,
                  true,
                  IOInterface::VERY_VERBOSE
              );
            unlink($fileName);
        }
    }

    /**
     * @param string $url
     * @param string $name
     * @param string $version
     *
     * @return string URL to the repository
     */
    private function generateUrl($url, $name, $version)
    {
        if (empty($url)) {
            $url = $this->getNexusExtra('url');

            if (empty($url)) {
                throw new InvalidArgumentException('The option --url is required or has to be provided as an extra argument in composer.json');
            }
        }

        if (empty($name)) {
            $name = $this->getComposer(true)->getPackage()->getName();
        }

        if (empty($version)) {
            throw new InvalidArgumentException('The version argument is required');
        }

        // Remove trailing slash from URL
        $url = preg_replace('{/$}', '', $url);

        return sprintf('%s/packages/upload/%s/%s', $url, $name, $version);
    }

    /**
     * Try to send a file with the given username/password. If the credentials
     * are not set, try to send a simple request without credentials. If the
     * send fail with a 401, try to use the credentials that may be available
     * in an `auth.json` file or in the
     * `extra` section
     *
     * @param string $url URL to send the file to
     * @param string $filePath path to the file to send
     * @param string|null $username
     * @param string|null $password
     *
     *
     * @throws \GuzzleHttp\Exception\GuzzleException
     */
    private function sendFile(
        $url,
        $filePath,
        $username = null,
        $password = null
    ) {
        if (!empty($username) && !empty($password)) {
            $this->postFile($url, $filePath, $username, $password);
            return;
        } else {
            $credentials = [];

            if ($this->getNexusExtra('username') !== null && $this->getNexusExtra('password')) {
                $credentials['extra'] = [
                    'username' => $this->getNexusExtra('username'),
                    'password' => $this->getNexusExtra('password'),
                ];
            }


            if (preg_match(
                '{^(?:https?)://([^/]+)(?:/.*)?}',
                $url,
                $match
            ) && $this->getIO()->hasAuthentication($match[1])) {
                $auth = $this->getIO()->getAuthentication($match[1]);
                $credentials['auth.json'] = [
                    'username' => $auth['username'],
                    'password' => $auth['password'],
                ];
            }

            // In the case anything else works, try to connect without any credentials.
            $credentials['none'] = [];

            foreach ($credentials as $type => $credential) {
                $this->getIO()
                  ->write(
                      '[postFile] Trying credentials ' . $type,
                      true,
                      IOInterface::VERY_VERBOSE
                  );

                $options = [
                  'body' => fopen($filePath, 'r'),
                ];

                if (!empty($credential)) {
                    $options['auth'] = $credential;
                }

                try {
                    if (empty($credential) || empty($credential['username']) || empty($credential['password'])) {
                        $this->getIO()
                          ->write(
                              '[postFile] Use no credentials',
                              true,
                              IOInterface::VERY_VERBOSE
                          );
                        $this->postFile($url, $filePath);
                    } else {
                        $this->getIO()
                          ->write(
                              '[postFile] Use user ' . $credential['username'],
                              true,
                              IOInterface::VERY_VERBOSE
                          );
                        $this->postFile(
                            $url,
                            $filePath,
                            $credential['username'],
                            $credential['password']
                      );
                    }

                    return;
                } catch (ClientException $e) {
                    if ($e->getResponse()->getStatusCode() === '401') {
                        if ($type === 'none') {
                            $this->getIO()
                              ->write(
                                  'Unable to push on server (authentication required)',
                                  true,
                                  IOInterface::VERY_VERBOSE
                              );
                        } else {
                            $this->getIO()
                              ->write(
                                  'Unable to authenticate on server with credentials ' . $type,
                                  true,
                                  IOInterface::VERY_VERBOSE
                              );
                        }
                    } else {
                        $this->getIO()
                          ->writeError(
                              'A network error occured while trying to upload to nexus: ' . $e->getMessage(),
                              true,
                              IOInterface::QUIET
                          );
                    }
                }
            }
        }

        throw new \Exception('Impossible to push to remote repository, use -vvv to have more details');
    }

    /**
     * The file has to be uploaded by hand because of composer limitations
     * (impossible to use Guzzle functions.php file in a composer plugin).
     *
     * @param $url
     * @param $file
     * @param $username
     * @param $password
     *
     * @throws \GuzzleHttp\Exception\GuzzleException
     */
    private function postFile($url, $file, $username = null, $password = null)
    {
        $options = [
            'body' => fopen($file, 'r'),
            'debug' => $this->getIO()->isVeryVerbose(),
        ];

        if (!empty($username) && !empty($password)) {
            $options['auth'] = [$username, $password];
        }

        $this->getClient()->request('PUT', $url, $options);
    }

    /**
     * @return \GuzzleHttp\Client|\GuzzleHttp\ClientInterface
     */
    private function getClient()
    {
        if (empty($this->client)) {
            // https://github.com/composer/composer/issues/5998
            require $this->getComposer(true)
                    ->getConfig()
                    ->get('vendor-dir') . '/autoload.php';
            $this->client = new Client();
        }

        return $this->client;
    }

    /**
     * Return the package name based on the given name or the real package name.
     *
     * @param \Symfony\Component\Console\Input\InputInterface|null $input
     *
     * @return string
     */
    private function getPackageName(InputInterface $input = null)
    {
        if ($input && $input->getOption('name')) {
            return $input->getOption('name');
        } else {
            return $this->getComposer(true)->getPackage()->getName();
        }
    }

    /**
     * Get the Nexus extra values if available
     *
     * @param $parameter
     * @param null $default
     *
     * @return array|string|null
     */
    private function getNexusExtra($parameter, $default = null)
    {
        $extras = $this->getComposer(true)->getPackage()->getExtra();

        if (!empty($extras['nexus-push'][$parameter])) {
            return $extras['nexus-push'][$parameter];
        } else {
            return $default;
        }
    }

    /**
     * Fetch any directories or files to be excluded from zip creation
     *
     * @param InputInterface $input
     * @return array
     */
    private function getIgnores(InputInterface $input)
    {
        // Remove after removal of --ignore-dirs option
        $deprecatedIgnores = $this->getDirectoriesToIgnore($input);

        $optionalIgnore = $input->getOption('ignore');
        $composerIgnores = $this->getNexusExtra('ignore', []);
        $defaultIgnores = ['vendor/'];

        $ignore = array_merge($deprecatedIgnores, $composerIgnores, $optionalIgnore, $defaultIgnores );
        return array_unique($ignore);

    }

    /**
     * @param InputInterface $input
     * @deprecated argument has been changed to ignore
     * @return array
     */
    private function getDirectoriesToIgnore(InputInterface $input)
    {
        $optionalIgnore = $input->getOption('ignore-dirs');
        $composerIgnores = $this->getNexusExtra('ignore-dirs', []);
        $gitAttrIgnores = $this->getGitAttributesExportIgnores($input);

<<<<<<< HEAD
        if (!empty($optionalIgnore)) {
            $this->getIO()->write('<error>The --ignore-dirs option has been deprecated. Please use --ignore instead</error>');
        }

        if (!empty($composerIgnores)) {
            $this->getIO()->write('<error>The ignore-dirs config option has been deprecated. Please use ignore instead</error>');
        }

        $ignore = array_merge($composerIgnores, $optionalIgnore);
=======
        $ignore = array_merge($composerIgnores, $optionalIgnore, ['vendor'], $gitAttrIgnores);
>>>>>>> afd5d94e
        return array_unique($ignore);
    }

    private function getGitAttributesExportIgnores(InputInterface $input)
    {
        $option = $input->getOption('ignore-by-git-attributes');
        $extra = $this->getNexusExtra('ignore-by-git-attributes', false);
        if (!$option && !$extra) {
            return [];
        }

        $path = getcwd() . '/.gitattributes';
        if (!is_file($path)) {
            return [];
        }

        $contents = file_get_contents($path);
        $lines = explode(PHP_EOL, $contents);
        $ignores = [];
        foreach ($lines as $line) {
            if ($line = trim($line)) {
                // ignore if end with `export-ignore`
                $diff = strlen($line) - 13;
                if ($diff > 0 && strpos($line, 'export-ignore', $diff) !== false) {
                    $ignores[] = trim(trim(explode(' ', $line)[0]), DIRECTORY_SEPARATOR);
                }
            }
        }

        return $ignores;
    }
}<|MERGE_RESOLUTION|>--- conflicted
+++ resolved
@@ -37,13 +37,9 @@
                 'Username to log in the distant Nexus repository'
             ),
             new InputOption('password', null, InputArgument::OPTIONAL, 'Password to log in the distant Nexus repository'),
-<<<<<<< HEAD
             new InputOption('ignore', 'i', InputOption::VALUE_OPTIONAL | InputOption::VALUE_IS_ARRAY, 'Directories and files to ignore when creating the zip'),
             new InputOption('ignore-dirs', null, InputOption::VALUE_OPTIONAL | InputOption::VALUE_IS_ARRAY, '<error>DEPRECATED</error> Directories to ignore when creating the zip'),
-=======
-            new InputOption('ignore-dirs', 'i', InputOption::VALUE_OPTIONAL | InputOption::VALUE_IS_ARRAY, 'Directories to ignore when creating the zip'),
             new InputOption('ignore-by-git-attributes', null, InputOption::VALUE_NONE, 'Ignore .gitattrbutes export-ignore directories when creating the zip'),
->>>>>>> afd5d94e
           ])
           ->setHelp(
               <<<EOT
@@ -74,17 +70,13 @@
             $packageName . '-' . $input->getArgument('version')
         ));
 
-<<<<<<< HEAD
         $ignoredDirectories = $this->getIgnores($input);
-=======
-        $ignoredDirectories = $this->getDirectoriesToIgnore($input);
         $this->getIO()
             ->write(
                 'Ignore directories: ' . join(' ', $ignoredDirectories),
                 true,
                 IOInterface::VERY_VERBOSE
             );
->>>>>>> afd5d94e
 
         try {
             ZipArchiver::archiveDirectory(
@@ -370,9 +362,10 @@
 
         $optionalIgnore = $input->getOption('ignore');
         $composerIgnores = $this->getNexusExtra('ignore', []);
+        $gitAttrIgnores = $this->getGitAttributesExportIgnores($input);
         $defaultIgnores = ['vendor/'];
 
-        $ignore = array_merge($deprecatedIgnores, $composerIgnores, $optionalIgnore, $defaultIgnores );
+        $ignore = array_merge($deprecatedIgnores, $composerIgnores, $optionalIgnore, $gitAttrIgnores, $defaultIgnores );
         return array_unique($ignore);
 
     }
@@ -386,9 +379,7 @@
     {
         $optionalIgnore = $input->getOption('ignore-dirs');
         $composerIgnores = $this->getNexusExtra('ignore-dirs', []);
-        $gitAttrIgnores = $this->getGitAttributesExportIgnores($input);
-
-<<<<<<< HEAD
+
         if (!empty($optionalIgnore)) {
             $this->getIO()->write('<error>The --ignore-dirs option has been deprecated. Please use --ignore instead</error>');
         }
@@ -398,9 +389,6 @@
         }
 
         $ignore = array_merge($composerIgnores, $optionalIgnore);
-=======
-        $ignore = array_merge($composerIgnores, $optionalIgnore, ['vendor'], $gitAttrIgnores);
->>>>>>> afd5d94e
         return array_unique($ignore);
     }
 
